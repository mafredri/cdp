package errors

import (
	"errors"
	"fmt"
	"strings"

	"golang.org/x/xerrors"
)

// Causer is an interface to access to its direct cause of the error.
type Causer interface {
	Cause() error
}

// Cause returns the underlying cause for this error, if possible.
// If err does not implement Causer.Cause(), then err is returned.
func Cause(err error) error {
	for err != nil {
		if c, ok := err.(Causer); ok {
			err = c.Cause()
		} else {
			return err
		}
	}
	return err
}

// New returns an error that formats as the given text.
func New(text string) error {
	return errors.New(text)
}

// Errorf wraps New and fmt.Sprintf.
func Errorf(format string, a ...interface{}) error {
	return New(fmt.Sprintf(format, a...))
}

// Wrapf wraps an error with a message. Wrapf returns nil if error is nil.
func Wrapf(err error, format string, a ...interface{}) error {
	if err == nil {
		return nil
	}
	return &wrapped{
		err: err,
		msg: fmt.Sprintf(format, a...),
	}
}

type wrapped struct {
	err error
	msg string
}

var _ error = (*wrapped)(nil)
<<<<<<< HEAD
var _ causer = (*wrapped)(nil)
var _ xerrors.Wrapper = (*wrapped)(nil)
=======
var _ Causer = (*wrapped)(nil)
>>>>>>> 86e3bb82

func (e *wrapped) Error() string {
	return fmt.Sprintf("%s: %s", e.msg, e.err)
}

func (e *wrapped) Cause() error {
	return e.err
}

func (e *wrapped) Unwrap() error {
	return e.err
}

// Merge merges multiple errors into one.
// Merge returns nil if all errors are nil.
func Merge(err ...error) error {
	var errs []error
	for _, e := range err {
		if e != nil {
			errs = append(errs, e)
		}
	}
	if len(errs) == 0 {
		return nil
	}
	return &merged{s: errs}
}

type merged struct {
	s []error
}

var _ error = (*merged)(nil)
var _ xerrors.Wrapper = (*merged)(nil)

func (e *merged) Error() string {
	var m []string
	for _, err := range e.s {
		m = append(m, err.Error())
	}
	return strings.Join(m, ": ")
}

// Unwrap returns the first error since there
// is no way to create a chain of errors.
func (e *merged) Unwrap() error {
	return e.s[0]
}<|MERGE_RESOLUTION|>--- conflicted
+++ resolved
@@ -53,12 +53,8 @@
 }
 
 var _ error = (*wrapped)(nil)
-<<<<<<< HEAD
-var _ causer = (*wrapped)(nil)
+var _ Causer = (*wrapped)(nil)
 var _ xerrors.Wrapper = (*wrapped)(nil)
-=======
-var _ Causer = (*wrapped)(nil)
->>>>>>> 86e3bb82
 
 func (e *wrapped) Error() string {
 	return fmt.Sprintf("%s: %s", e.msg, e.err)
